import classes from '@package/classes';
import * as T from '@package/types';
import DOMDefault from '@scripts/templates/DOMDefault';
import DOMMultiple from '@scripts/templates/DOMMultiple';
import DOMMonth from '@scripts/templates/DOMMonth';
import DOMYear from '@scripts/templates/DOMYear';

export default class DefaultOptionsCalendar {
	isInit = false;
	input = false;
	type: T.TypesCalendar = 'default';
	months = 2;
	jumpMonths = 1;
<<<<<<< HEAD
	toggleSelected: T.ToggleSelected = true;
=======
	jumpToSelectedDate = false;
>>>>>>> bc7296f4
	date: T.IDates = {
		min: '1970-01-01',
		max: '2470-12-31',
		today: new Date(),
	};
	settings: T.ISettings = {
		lang: 'en',
		iso8601: true,
		range: {
			min: this.date.min,
			max: this.date.max,
			disablePast: false,
			disableGaps: false,
			disableAllDays: false,
			disableWeekday: undefined,
			disabled: undefined,
			enabled: undefined,
		},
		selection: {
			day: 'single',
			month: true,
			year: true,
			time: false,
			controlTime: 'all',
			stepHours: 1,
			stepMinutes: 1,
			cancelableDay: true,
		},
		selected: {
			dates: undefined,
			month: undefined,
			year: undefined,
			holidays: undefined,
			time: undefined,
		},
		visibility: {
			theme: 'system',
			themeDetect: 'html[data-theme]',
			monthShort: true,
			weekNumbers: false,
			weekend: true,
			today: true,
			disabled: false,
			daysOutside: true,
			positionToInput: 'left',
		},
	};
	locale: T.ILocale = {
		months: [],
		weekday: [],
	};
	sanitizer = (dirtyHtml: string) => dirtyHtml;
	actions: T.IActions = {
		clickDay: null,
		clickWeekNumber: null,
		clickMonth: null,
		clickYear: null,
		clickArrow: null,
		changeTime: null,
		changeToInput: null,
		getDays: null,
		getMonths: null,
		getYears: null,
		initCalendar: null,
		updateCalendar: null,
		destroyCalendar: null,
		showCalendar: null,
		hideCalendar: null,
	};
	popups: T.IPopups = {};
	CSSClasses: T.CSSClasses = { ...classes };
	DOMTemplates: T.IDOMTemplates = {
		default: DOMDefault(this.CSSClasses),
		multiple: DOMMultiple(this.CSSClasses),
		month: DOMMonth(this.CSSClasses),
		year: DOMYear(this.CSSClasses),
	};
	HTMLElement!: HTMLElement;
	HTMLOriginalElement!: HTMLElement;
	HTMLInputElement?: HTMLInputElement;
	rangeMin!: T.FormatDateString;
	rangeMax!: T.FormatDateString;
	rangeDisabled!: T.FormatDateString[];
	rangeEnabled!: T.FormatDateString[];
	selectedDates!: T.FormatDateString[];
	selectedHolidays!: T.FormatDateString[];
	selectedMonth!: number;
	selectedYear!: number;
	selectedHours!: string;
	selectedMinutes!: string;
	selectedKeeping!: string;
	selectedTime!: string;
	currentType!: T.TypesCalendar;
	correctMonths!: number;
	viewYear!: number;
	dateMin!: Date;
	dateMax!: Date;
}<|MERGE_RESOLUTION|>--- conflicted
+++ resolved
@@ -11,11 +11,8 @@
 	type: T.TypesCalendar = 'default';
 	months = 2;
 	jumpMonths = 1;
-<<<<<<< HEAD
+	jumpToSelectedDate = false;
 	toggleSelected: T.ToggleSelected = true;
-=======
-	jumpToSelectedDate = false;
->>>>>>> bc7296f4
 	date: T.IDates = {
 		min: '1970-01-01',
 		max: '2470-12-31',
