--- conflicted
+++ resolved
@@ -74,25 +74,6 @@
 
 - - -
 
-<<<<<<< HEAD
-## toggleSelected
-
-`Type: Boolean | Function`
-
-`Default: true`
-
-`Options: true | false | () => false`
-
-```js
-new VanillaCalendar('#calendar', {
-  toggleSelected: false,
-	// or with a callback
-  toggleSelected: (self) => (self.selectedDates[0] < new Date()),
-});
-```
-
-If `toggleSelected` parameter is `true`, or the callback returns `true`, then clicking on the active cell will remove the selection from it.
-=======
 ## jumpToSelectedDate
 
 `Type: Boolean`
@@ -103,11 +84,11 @@
 
 ```js
 new VanillaCalendar('#calendar', {
-	jumpToSelectedDate: true,
+  jumpToSelectedDate: true,
   settings: {
-		selected: {
-			dates: ['2018-05-02'],
-		}
+    selected: {
+      dates: ['2018-05-02'],
+    }
   },
 });
 ```
@@ -139,7 +120,26 @@
 <Info>
   Please note that the external library <a href="https://www.npmjs.com/package/dompurify" target="_blank" rel="nofollow noreferrer">`dompurify`</a> is used as an example. Since `sanitizer` is not required for the calendar to function, using an external library helps avoid increasing the calendar's code size.
 </Info>
->>>>>>> bc7296f4
+
+- - -
+
+## toggleSelected
+
+`Type: Boolean | Function`
+
+`Default: true`
+
+`Options: true | false | () => false`
+
+```js
+new VanillaCalendar('#calendar', {
+  toggleSelected: false,
+  // or with a callback
+  toggleSelected: (self) => (self.selectedDates[0] < new Date()),
+});
+```
+
+If `toggleSelected` parameter is `true`, or the callback returns `true`, then clicking on the active cell will remove the selection from it.
 
 - - -
 
@@ -201,8 +201,7 @@
 
 ```js
 new VanillaCalendar('#calendar', {
-    today: new Date('2022-01-07T00:00:00.000Z'),
-  },
+  today: new Date('2022-01-07T00:00:00.000Z'),
 });
 ```
 
