--- conflicted
+++ resolved
@@ -74,26 +74,6 @@
 
 - - -
 
-<<<<<<< HEAD
-## sanitizer
-
-`Type: Function`
-
-`Default: (html) => html`
-
-```js
-import DOMPurify from 'dompurify';
-
-new VanillaCalendar('#calendar', {
-  sanitizer: (html) => DOMPurify.sanitize(html),
-});
-```
-
-`sanitizer` будет очищать HTML-шаблоны, чтобы они были безопасными для CSP.
-
-<Info>
-  Обратите внимание, что в качестве примера используется сторонняя библиотека <a href="https://www.npmjs.com/package/dompurify" target="_blank" rel="nofollow noreferrer">`dompurify`</a>. Поскольку `sanitizer` не является обязательным для работы календаря, подключение сторонней библиотеки помогает избежать увеличения кода календаря.
-=======
 ## jumpToSelectedDate
 
 `Type: Boolean`
@@ -114,9 +94,31 @@
 ```
 
 Если эта опция включена и указаны одна или несколько выбранных дат, но без указания `selected.month` и `selected.year`, календарь перейдет к первой выбранной дате. Если установлено значение `false`, календарь всегда будет открываться для текущего месяца и года.
+
 <Info>
   Эта опция не имеет эффекта, если указаны `selected.month` и `selected.year`.
->>>>>>> 9c94ea57
+</Info>
+
+- - -
+
+## sanitizer
+
+`Type: Function`
+
+`Default: (html) => html`
+
+```js
+import DOMPurify from 'dompurify';
+
+new VanillaCalendar('#calendar', {
+  sanitizer: (html) => DOMPurify.sanitize(html),
+});
+```
+
+`sanitizer` будет очищать HTML-шаблоны, чтобы они были безопасными для CSP.
+
+<Info>
+  Обратите внимание, что в качестве примера используется сторонняя библиотека <a href="https://www.npmjs.com/package/dompurify" target="_blank" rel="nofollow noreferrer">`dompurify`</a>. Поскольку `sanitizer` не является обязательным для работы календаря, подключение сторонней библиотеки помогает избежать увеличения кода календаря.
 </Info>
 
 - - -
